--- conflicted
+++ resolved
@@ -118,7 +118,6 @@
         if nodes_path.endswith(".tsv"):
             nodes = self._load_tsv(nodes_path)
         else:
-<<<<<<< HEAD
             with jsonlines.open(nodes_path) as reader:
                 nodes = [node_obj for node_obj in reader]
         logging.info(f"Have loaded nodes into memory.. now will load edges..")
@@ -168,24 +167,6 @@
         logging.info(f"Have loaded edges into memory.")
 
         kg2c_dict = {"nodes": nodes, "edges": edges}
-=======
-            logging.info(f"Will use local KG file {self.local_kg_file_name}")
-            if self.local_kg_file_name.endswith(".gz"):
-                logging.info(f"Unzipping local KG file")
-                subprocess.check_call(["gunzip", "-f", f"{self.kg_json_path}.gz"])
-
-        # Load the JSON KG
-        logging.info(f"Loading KG JSON file ({self.kg_json_name})..")
-        with open(self.kg_json_path, "r") as kg2c_file:
-            kg2c_dict = json.load(kg2c_file)
-            biolink_version = kg2c_dict.get("biolink_version")
-            if biolink_version:
-                logging.info(f"  Biolink version for this KG is {biolink_version}")
-            if biolink_version == "4.2.0":
-                logging.info(f"  Overriding Biolink version from 4.2.0 to 4.2.1; 4.2.0 contains bugs with "
-                             f"predicate mixin relationships")
-                biolink_version = "4.2.1"
->>>>>>> c0c9a842
 
         # Set up BiolinkHelper (download from RTX repo)
         bh_file_name = "biolink_helper.py"
@@ -1364,13 +1345,7 @@
             qedge_predicates_proper = self.bh.replace_mixins_with_direct_mappings(qedge_predicates_raw)
             qedge_predicates = qedge_predicates_raw.union(qedge_predicates_proper)
             qedge_predicates_expanded = {descendant_predicate for qg_predicate in qedge_predicates
-<<<<<<< HEAD
-                                         for descendant_predicate in self.bh.get_descendants(qg_predicate, include_mixins=False)}
-=======
-                                         for descendant_predicate in self.bh.get_descendants(qg_predicate,
-                                                                                             include_mixins=True)}
-            logging.info(f"Qedge predicates expanded are: {qedge_predicates_expanded}")
->>>>>>> c0c9a842
+                                         for descendant_predicate in self.bh.get_descendants(qg_predicate, include_mixins=True)}
         # Convert english categories/predicates/conglomerate predicates into integer IDs (helps save space)
         qedge_predicate_ids_dict = {self.predicate_map.get(predicate, self.non_biolink_item_id):
                                         self._consider_bidirectional(predicate, qedge_predicates)
